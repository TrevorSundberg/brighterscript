--- conflicted
+++ resolved
@@ -4,16 +4,12 @@
     AssignmentOperators,
     BlockTerminator,
     DisallowedLocalIdentifiersText,
-<<<<<<< HEAD
+    AllowedProperties,
     Identifier,
     Lexer,
     Token,
     TokenKind
-=======
-    AllowedProperties,
-    Lexer,
     BrighterScriptSourceLiterals
->>>>>>> 82d15dc6
 } from '../lexer';
 
 import {
@@ -66,10 +62,6 @@
     BinaryExpression,
     CallExpression,
     CallfuncExpression,
-<<<<<<< HEAD
-    TernaryExpression,
-=======
->>>>>>> 82d15dc6
     DottedGetExpression,
     Expression,
     FunctionExpression,
@@ -78,15 +70,10 @@
     LiteralExpression,
     NamespacedVariableNameExpression,
     NewExpression,
+	TernaryExpression,
     UnaryExpression,
     VariableExpression,
     XmlAttributeGetExpression,
-<<<<<<< HEAD
-    CommentExpression
-} from './Expression';
-import { Diagnostic, Range } from 'vscode-languageserver';
-import { ClassFieldStatement, ClassMethodStatement, ClassStatement } from './ClassStatement';
-=======
     TemplateStringExpression,
     EscapedCharCodeLiteral,
     TemplateStringQuasiExpression,
@@ -96,7 +83,6 @@
 import { Diagnostic, Range } from 'vscode-languageserver';
 import { ClassFieldStatement, ClassMethodStatement, ClassStatement } from './ClassStatement';
 import { Logger } from '../Logger';
->>>>>>> 82d15dc6
 
 export class Parser {
     /**
@@ -1260,7 +1246,6 @@
         return importStatement;
     }
 
-<<<<<<< HEAD
     private conditionalOrCoalescingExpression(test?: Expression): TernaryExpression {
         this.warnIfNotBrighterScriptMode('ternary operator');
         if (!test) {
@@ -1295,7 +1280,9 @@
                 });
             }
             return new TernaryExpression(test, consequent, alternate);
-=======
+        }
+    }
+
     private templateString(isTagged: boolean): TemplateStringExpression | TaggedTemplateStringExpression {
         this.warnIfNotBrighterScriptMode('template string');
 
@@ -1370,7 +1357,6 @@
             } else {
                 return new TemplateStringExpression(openingBacktick, quasis, expressions, closingBacktick);
             }
->>>>>>> 82d15dc6
         }
     }
 
@@ -1888,22 +1874,17 @@
             expr = this.boolean();
         }
 
-<<<<<<< HEAD
-        if (this.check(TokenKind.QuestionMark)) {
-            expr = this.conditionalOrCoalescingExpression(expr);
-        }
-        return expr;
-=======
-        //template string
+		//template string
         if (this.check(TokenKind.BackTick)) {
             return this.templateString(false);
             //tagged template string (currently we do not support spaces between the identifier and the backtick
         } else if (this.check(TokenKind.Identifier, ...AllowedLocalIdentifiers) && this.checkNext(TokenKind.BackTick)) {
             return this.templateString(true);
-        }
+        } else if (this.check(TokenKind.QuestionMark)) {
+            expr = this.conditionalOrCoalescingExpression(expr);
+		}
 
         return this.boolean();
->>>>>>> 82d15dc6
     }
 
     private boolean(): Expression {
