import { Token, Identifier, TokenKind } from '../lexer';
import { BrsType, ValueKind, BrsString, FunctionParameter } from '../brsTypes';
<<<<<<< HEAD
import { Block } from './Statement';
=======
import { Block, CommentStatement, FunctionStatement } from './Statement';
>>>>>>> 82d15dc6
import { SourceNode } from 'source-map';
import { Range } from 'vscode-languageserver';
import util from '../util';
import { TranspileState } from './TranspileState';
import { ParseMode } from './Parser';
import * as fileUrl from 'file-url';

/** A BrightScript expression */
export abstract class Expression {
    /** The starting and ending location of the expression. */
    range: Range;

    abstract transpile(state: TranspileState): Array<SourceNode | string>;

    getAllExpressions(expressions: Expression[] = []): Expression[] {
        expressions.push(this);
        return expressions;
    }
}

export class BinaryExpression extends Expression {
    constructor(
        readonly left: Expression,
        readonly operator: Token,
        readonly right: Expression
    ) {
        super();
        this.range = Range.create(this.left.range.start, this.right.range.end);
    }

    transpile(state: TranspileState) {
        return [
            new SourceNode(this.left.range.start.line + 1, this.left.range.start.character, state.pathAbsolute, this.left.transpile(state)),
            ' ',
            new SourceNode(this.operator.range.start.line + 1, this.operator.range.start.character, state.pathAbsolute, this.operator.text),
            ' ',
            new SourceNode(this.right.range.start.line + 1, this.right.range.start.character, state.pathAbsolute, this.right.transpile(state))
        ];
    }
    getAllExpressions(expressions: Expression[] = []): Expression[] {
        super.getAllExpressions(expressions);
        this.left.getAllExpressions(expressions);
        this.right.getAllExpressions(expressions);

        return expressions;
    }
}

export class CallExpression extends Expression {
    static MaximumArguments = 32;

    constructor(
        readonly callee: Expression,
        readonly openingParen: Token,
        readonly closingParen: Token,
        readonly args: Expression[],
        readonly namespaceName: NamespacedVariableNameExpression
    ) {
        super();
        this.range = Range.create(this.callee.range.start, this.closingParen.range.end);
    }

    transpile(state: TranspileState) {
        let result = [];

        //transpile the name
        result.push(...this.callee.transpile(state));

        result.push(
            new SourceNode(this.openingParen.range.start.line + 1, this.openingParen.range.start.character, state.pathAbsolute, '(')
        );
        for (let i = 0; i < this.args.length; i++) {
            //add comma between args
            if (i > 0) {
                result.push(', ');
            }
            let arg = this.args[i];
            result.push(...arg.transpile(state));
        }
        result.push(
            new SourceNode(this.closingParen.range.start.line + 1, this.closingParen.range.start.character, state.pathAbsolute, ')')
        );
        return result;
    }
    getAllExpressions(expressions: Expression[] = []): Expression[] {
        super.getAllExpressions(expressions);
        this.args.map(e => e.getAllExpressions(expressions));
        this.callee.getAllExpressions(expressions);

        return expressions;
    }
}

export class FunctionExpression extends Expression {
    constructor(
        readonly parameters: FunctionParameter[],
        readonly returns: ValueKind,
        public body: Block,
        readonly functionType: Token | null,
        public end: Token,
        readonly leftParen: Token,
        readonly rightParen: Token,
        readonly asToken?: Token,
        readonly returnTypeToken?: Token,
        /**
     * If this function is enclosed within another function, this will reference that parent function
     */
        readonly parentFunction?: FunctionExpression
    ) {
        super();
    }

    /**
   * The list of function calls that are declared within this function scope. This excludes CallExpressions
   * declared in child functions
   */
    public callExpressions = [] as CallExpression[];

    /**
<<<<<<< HEAD
   * The range of the function, starting at the 'f' in function or 's' in sub (or the open paren if the keyword is missing),
   * and ending with the last n' in 'end function' or 'b' in 'end sub'
   */
=======
     * If this function is part of a FunctionStatement, this will be set. Otherwise this will be undefined
     */
    public functionStatement?: FunctionStatement;

    /**
     * A list of all child functions declared directly within this function
     */
    public childFunctionExpressions = [] as FunctionExpression[];

    /**
     * The range of the function, starting at the 'f' in function or 's' in sub (or the open paren if the keyword is missing),
     * and ending with the last n' in 'end function' or 'b' in 'end sub'
     */
>>>>>>> 82d15dc6
    public get range() {
        return Range.create(
            (this.functionType ?? this.leftParen).range.start,
            (this.end ?? this.body ?? this.returnTypeToken ?? this.asToken ?? this.rightParen).range.end
        );
    }

    transpile(state: TranspileState, name?: Identifier) {
        let results = [];
        //'function'|'sub'
        results.push(
            new SourceNode(this.functionType.range.start.line + 1, this.functionType.range.start.character, state.pathAbsolute, this.functionType.text.toLowerCase())
        );
        //functionName?
        if (name) {
            results.push(
                ' ',
                new SourceNode(name.range.start.line + 1, name.range.start.character, state.pathAbsolute, name.text)
            );
        }
        //leftParen
        results.push(
            new SourceNode(this.leftParen.range.start.line + 1, this.leftParen.range.start.character, state.pathAbsolute, '(')
        );
        //parameters
        for (let i = 0; i < this.parameters.length; i++) {
            let param = this.parameters[i];
            //add commas
            if (i > 0) {
                results.push(', ');
            }
            //add parameter
            results.push(param.transpile(state));
        }
        //right paren
        results.push(
            new SourceNode(this.rightParen.range.start.line + 1, this.rightParen.range.start.character, state.pathAbsolute, ')')
        );
        //as [Type]
        if (this.asToken) {
            results.push(
                ' ',
                //as
                new SourceNode(this.asToken.range.start.line + 1, this.asToken.range.start.character, state.pathAbsolute, 'as'),
                ' ',
                //return type
                new SourceNode(this.returnTypeToken.range.start.line + 1, this.returnTypeToken.range.start.character, state.pathAbsolute, this.returnTypeToken.text.toLowerCase())
            );
        }
        state.lineage.unshift(this);
        let body = this.body.transpile(state);
        state.lineage.shift();
        results.push(...body);
        results.push('\n');
        //'end sub'|'end function'
        results.push(
            state.indent(),
            new SourceNode(this.end.range.start.line + 1, this.end.range.start.character, state.pathAbsolute, this.end.text)
        );
        return results;
    }
}

export class NamespacedVariableNameExpression extends Expression {
    constructor(
    //if this is a `DottedGetExpression`, it must be comprised only of `VariableExpression`s
        readonly expression: DottedGetExpression | VariableExpression
    ) {
        super();
        this.range = expression.range;
    }
    range: Range;

    transpile(state: TranspileState) {
        return [
            new SourceNode(
                this.range.start.line + 1,
                this.range.start.character,
                state.pathAbsolute,
                this.getName(ParseMode.BrightScript)
            )
        ];
    }

    public getNameParts() {
        let parts = [] as string[];
        if (this.expression instanceof VariableExpression) {
            parts.push(this.expression.name.text);
        } else {
            let expr = this.expression;

            parts.push(expr.name.text);

            while (expr instanceof VariableExpression === false) {
                expr = expr.obj as DottedGetExpression;
                parts.unshift(expr.name.text);
            }
        }
        return parts;
    }

    getName(parseMode: ParseMode) {
        if (parseMode === ParseMode.BrighterScript) {
            return this.getNameParts().join('.');
        } else {
            return this.getNameParts().join('_');
        }
    }

}

export class DottedGetExpression extends Expression {
    constructor(
        readonly obj: Expression,
        readonly name: Identifier,
        readonly dot: Token
    ) {
        super();
        this.range = Range.create(this.obj.range.start, this.name.range.end);
    }

    transpile(state: TranspileState) {
    //if the callee starts with a namespace name, transpile the name
        if (state.file.calleeStartsWithNamespace(this)) {
            return new NamespacedVariableNameExpression(this as DottedGetExpression | VariableExpression).transpile(state);
        } else {
            return [
                ...this.obj.transpile(state),
                '.',
                new SourceNode(this.name.range.start.line + 1, this.name.range.start.character, state.pathAbsolute, this.name.text)
            ];
        }
    }
    getAllExpressions(expressions: Expression[] = []): Expression[] {
        super.getAllExpressions(expressions);
        this.obj.getAllExpressions(expressions);

        return expressions;
    }
}

export class XmlAttributeGetExpression extends Expression {
    constructor(
        readonly obj: Expression,
        readonly name: Identifier,
        readonly at: Token
    ) {
        super();
        this.range = Range.create(this.obj.range.start, this.name.range.end);
    }

    transpile(state: TranspileState) {
        return [
            ...this.obj.transpile(state),
            '@',
            new SourceNode(this.name.range.start.line + 1, this.name.range.start.character, state.pathAbsolute, this.name.text)
        ];
    }
}

export class IndexedGetExpression extends Expression {
    constructor(
        readonly obj: Expression,
        readonly index: Expression,
        readonly openingSquare: Token,
        readonly closingSquare: Token
    ) {
        super();
        this.range = Range.create(this.obj.range.start, this.closingSquare.range.end);
    }

    transpile(state: TranspileState) {
        return [
            ...this.obj.transpile(state),
            new SourceNode(this.openingSquare.range.start.line + 1, this.openingSquare.range.start.character, state.pathAbsolute, '['),
            ...this.index.transpile(state),
            new SourceNode(this.closingSquare.range.start.line + 1, this.closingSquare.range.start.character, state.pathAbsolute, ']')
        ];
    }
}

export class GroupingExpression extends Expression {
    constructor(
        readonly tokens: {
            left: Token;
            right: Token;
        },
        readonly expression: Expression
    ) {
        super();
        this.range = Range.create(this.tokens.left.range.start, this.tokens.right.range.end);
    }

    transpile(state: TranspileState) {
        return [
            new SourceNode(this.tokens.left.range.start.line + 1, this.tokens.left.range.start.character, state.pathAbsolute, '('),
            ...this.expression.transpile(state),
            new SourceNode(this.tokens.right.range.start.line + 1, this.tokens.right.range.start.character, state.pathAbsolute, ')')
        ];
    }
}

export class LiteralExpression extends Expression {
    constructor(
        readonly value: BrsType,
        range: Range
    ) {
        super();
        this.range = range ?? Range.create(-1, -1, -1, -1);
    }

<<<<<<< HEAD
=======

    public readonly range: Range;

>>>>>>> 82d15dc6
    transpile(state: TranspileState) {
        let text: string;
        if (this.value.kind === ValueKind.String) {
            //escape quote marks with another quote mark
            text = `"${this.value.value.replace(/"/g, '""')}"`;
        } else {
            text = this.value.toString();
        }

        return [
            new SourceNode(
                this.range.start.line + 1,
                this.range.start.character,
                state.pathAbsolute,
                text
            )
        ];
    }
}

<<<<<<< HEAD
export class ArrayLiteralExpression extends Expression {
=======
/**
 * This is a special expression only used within template strings. It exists so we can prevent producing lots of empty strings
 * during template string transpile by identifying these expressions explicitly and skipping the bslib_toString around them
 */
export class EscapedCharCodeLiteral implements Expression {
    constructor(
        readonly token: Token & { charCode: number }
    ) {
        this.range = token.range;
    }
    readonly range: Range;

    transpile(state: TranspileState) {
        return [
            new SourceNode(
                this.range.start.line + 1,
                this.range.start.character,
                state.pathAbsolute,
                `chr(${this.token.charCode})`
            )
        ];
    }
}

export class ArrayLiteralExpression implements Expression {
>>>>>>> 82d15dc6
    constructor(
        readonly elements: Array<Expression>,
        readonly open: Token,
        readonly close: Token
    ) {
        super();
        this.range = Range.create(this.open.range.start, this.close.range.end);
    }

    transpile(state: TranspileState) {
        let result = [];
        result.push(
            new SourceNode(this.open.range.start.line + 1, this.open.range.start.character, state.pathAbsolute, '[')
        );
        let hasChildren = this.elements.length > 0;
        state.blockDepth++;

        for (let i = 0; i < this.elements.length; i++) {
            let previousElement = this.elements[i - 1];
            let element = this.elements[i];

            if (element instanceof CommentExpression) {
                //if the comment is on the same line as opening square or previous statement, don't add newline
                if (util.linesTouch(this.open, element) || util.linesTouch(previousElement, element)) {
                    result.push(' ');
                } else {
                    result.push(
                        '\n',
                        state.indent()
                    );
                }
                state.lineage.unshift(this);
                result.push(element.transpile(state));
                state.lineage.shift();
            } else {
                result.push('\n');

                result.push(
                    state.indent(),
                    ...element.transpile(state)
                );
                //add a comma if we know there will be another non-comment statement after this
                for (let j = i + 1; j < this.elements.length; j++) {
                    let el = this.elements[j];
                    //add a comma if there will be another element after this
                    if (el instanceof CommentExpression === false) {
                        result.push(',');
                        break;
                    }
                }
            }
        }
        state.blockDepth--;
        //add a newline between open and close if there are elements
        if (hasChildren) {
            result.push('\n');
            result.push(state.indent());
        }

        result.push(
            new SourceNode(this.close.range.start.line + 1, this.close.range.start.character, state.pathAbsolute, ']')
        );
        return result;
    }
    getAllExpressions(expressions: Expression[] = []): Expression[] {
        super.getAllExpressions(expressions);
        for (let e of this.elements) {
            if (e instanceof Expression) {
                e.getAllExpressions(expressions);
            }
        }
        return expressions;
    }
}

/** A member of an associative array literal. */
export interface AAMemberExpression {
    /** The name of the member. */
    key: BrsString;
    keyToken: Token;
    colonToken: Token;
    /** The expression evaluated to determine the member's initial value. */
    value: Expression;
    range: Range;
}

export class AALiteralExpression extends Expression {
    constructor(
        readonly elements: Array<AAMemberExpression | CommentExpression>,
        readonly open: Token,
        readonly close: Token
    ) {
        super();
        this.range = Range.create(this.open.range.start, this.close.range.end);
    }

    transpile(state: TranspileState): Array<SourceNode | string> {
        let result = [];
        //open curly
        result.push(
            new SourceNode(this.open.range.start.line + 1, this.open.range.start.character, state.pathAbsolute, this.open.text)
        );
        let hasChildren = this.elements.length > 0;
        //add newline if the object has children and the first child isn't a comment starting on the same line as opening curly
        if (hasChildren && ((this.elements[0] instanceof CommentExpression) === false || !util.linesTouch(this.elements[0], this.open))) {
            result.push('\n');
        }
        state.blockDepth++;
        for (let i = 0; i < this.elements.length; i++) {
            let element = this.elements[i];
            let previousElement = this.elements[i - 1];
            let nextElement = this.elements[i + 1];

            //don't indent if comment is same-line
            if (element instanceof CommentExpression &&
        (util.linesTouch(this.open, element) || util.linesTouch(previousElement, element))
            ) {
                result.push(' ');

                //indent line
            } else {
                result.push(state.indent());
            }

            //render comments
            if (element instanceof CommentExpression) {
                result.push(...element.transpile(state));
            } else {
                //key
                result.push(
                    new SourceNode(element.keyToken.range.start.line + 1, element.keyToken.range.start.character, state.pathAbsolute, element.keyToken.text)
                );
                //colon
                result.push(
                    new SourceNode(element.colonToken.range.start.line + 1, element.colonToken.range.start.character, state.pathAbsolute, ':'),
                    ' '
                );

                //determine if comments are the only members left in the array
                let onlyCommentsRemaining = true;
                for (let j = i + 1; j < this.elements.length; j++) {
                    if ((this.elements[j] instanceof CommentExpression) === false) {
                        onlyCommentsRemaining = false;
                        break;
                    }
                }

                //value
                result.push(...element.value.transpile(state));
                //add trailing comma if not final element (excluding comments)
                if (i !== this.elements.length - 1 && onlyCommentsRemaining === false) {
                    result.push(',');
                }
            }


            //if next element is a same-line comment, skip the newline
            if (nextElement && nextElement instanceof CommentExpression && nextElement.range.start.line === element.range.start.line) {

                //add a newline between statements
            } else {
                result.push('\n');
            }
        }
        state.blockDepth--;

        //only indent the closing curly if we have children
        if (hasChildren) {
            result.push(state.indent());
        }
        //close curly
        result.push(
            new SourceNode(this.close.range.start.line + 1, this.close.range.start.character, state.pathAbsolute, this.close.text)
        );
        return result;
    }
    getAllExpressions(expressions: Expression[] = []): Expression[] {
        super.getAllExpressions(expressions);
        for (let e of this.elements) {
            if (!(e instanceof CommentExpression)) {
                e.value.getAllExpressions(expressions);
            }
        }

        return expressions;
    }
}

export class UnaryExpression extends Expression {
    constructor(
        readonly operator: Token,
        readonly right: Expression
    ) {
        super();
        this.range = Range.create(this.operator.range.start, this.right.range.end);
    }

    transpile(state: TranspileState) {
        return [
            new SourceNode(this.operator.range.start.line + 1, this.operator.range.start.character, state.pathAbsolute, this.operator.text),
            ' ',
            ...this.right.transpile(state)
        ];
    }
    getAllExpressions(expressions: Expression[] = []): Expression[] {
        super.getAllExpressions(expressions);
        this.right.getAllExpressions(expressions);

        return expressions;
    }
}

export class VariableExpression extends Expression {
    constructor(
        readonly name: Identifier,
        readonly namespaceName: NamespacedVariableNameExpression
    ) {
        super();
        this.range = this.name.range;
    }

    public getName(parseMode: ParseMode) {
        return parseMode === ParseMode.BrightScript ? this.name.text : this.name.text;
    }

    transpile(state: TranspileState) {
        let result = [];
        //if the callee is the name of a known namespace function
        if (state.file.calleeIsKnownNamespaceFunction(this, this.namespaceName?.getName(ParseMode.BrighterScript))) {
            result.push(
                new SourceNode(
                    this.range.start.line + 1,
                    this.range.start.character,
                    state.pathAbsolute,
                    `${this.namespaceName.getName(ParseMode.BrightScript)}_${this.getName(ParseMode.BrightScript)}`
                )
            );

            //transpile  normally
        } else {
            result.push(
                new SourceNode(this.name.range.start.line + 1, this.name.range.start.character, state.pathAbsolute, this.name.text)
            );
        }
        return result;
    }
}

export class SourceLiteralExpression implements Expression {
    constructor(
        readonly token: Token
    ) {
        this.range = token.range;
    }

    public readonly range: Range;

    private getFunctionName(state: TranspileState, parseMode: ParseMode) {
        let func = state.file.getFunctionScopeAtPosition(this.token.range.start).func;
        let nameParts = [];
        while (func.parentFunction) {
            let index = func.parentFunction.childFunctionExpressions.indexOf(func);
            nameParts.unshift(`anon${index}`);
            func = func.parentFunction;
        }
        //get the index of this function in its parent
        nameParts.unshift(
            func.functionStatement.getName(parseMode)
        );
        return nameParts.join('$');
    }

    transpile(state: TranspileState) {
        let text: string;
        switch (this.token.kind) {
            case TokenKind.SourceFilePathLiteral:
                text = `"${fileUrl(state.pathAbsolute)}"`;
                break;
            case TokenKind.SourceLineNumLiteral:
                text = `${this.token.range.start.line + 1}`;
                break;
            case TokenKind.FunctionNameLiteral:
                text = `"${this.getFunctionName(state, ParseMode.BrightScript)}"`;
                break;
            case TokenKind.SourceFunctionNameLiteral:
                text = `"${this.getFunctionName(state, ParseMode.BrighterScript)}"`;
                break;
            case TokenKind.SourceLocationLiteral:
                text = `"${fileUrl(state.pathAbsolute)}:${this.token.range.start.line + 1}"`;
                break;
            case TokenKind.PkgPathLiteral:
                let pkgPath1 = `pkg:/${state.file.pkgPath}`
                    .replace(/\\/g, '/')
                    .replace(/\.bs$/i, '.brs');

                text = `"${pkgPath1}"`;
                break;
            case TokenKind.PkgLocationLiteral:
                let pkgPath2 = `pkg:/${state.file.pkgPath}`
                    .replace(/\\/g, '/')
                    .replace(/\.bs$/i, '.brs');

                text = `"${pkgPath2}:" + str(LINE_NUM)`;
                break;
            case TokenKind.LineNumLiteral:
            default:
                //use the original text (because it looks like a variable)
                text = this.token.text;
                break;

        }
        return [
            new SourceNode(
                this.range.start.line + 1,
                this.range.start.character,
                state.pathAbsolute,
                text
            )
        ];
    }
}

/**
 * This expression transpiles and acts exactly like a CallExpression,
 * except we need to uniquely identify these statements so we can
 * do more type checking.
 */
export class NewExpression extends Expression {
    constructor(
        readonly newKeyword: Token,
        readonly call: CallExpression
    ) {
        super();
        this.range = Range.create(this.newKeyword.range.start, this.call.range.end);
    }

    /**
   * The name of the class to initialize (with optional namespace prefixed)
   */
    public get className() {
    //the parser guarantees the callee of a new statement's call object will be
    //a NamespacedVariableNameExpression
        return this.call.callee as NamespacedVariableNameExpression;
    }

    public get namespaceName() {
        return this.call.namespaceName;
    }

    public transpile(state: TranspileState) {
        return this.call.transpile(state);
    }
    getAllExpressions(expressions: Expression[] = []): Expression[] {
        super.getAllExpressions(expressions);
        this.call.getAllExpressions(expressions);

        return expressions;
    }
}

export class CallfuncExpression extends Expression {
    constructor(
        readonly callee: Expression,
        readonly operator: Token,
        readonly methodName: Identifier,
        readonly openingParen: Token,
        readonly args: Expression[],
        readonly closingParen: Token
    ) {
        super();
        this.range = Range.create(
            callee.range.start,
            (closingParen ?? args[args.length - 1] ?? openingParen ?? methodName ?? operator).range.end
        );
    }

    public transpile(state: TranspileState) {
        let result = [];
        result.push(
            ...this.callee.transpile(state),
            new SourceNode(this.operator.range.start.line + 1, this.operator.range.start.character, state.pathAbsolute, '.callfunc'),
            new SourceNode(this.openingParen.range.start.line + 1, this.openingParen.range.start.character, state.pathAbsolute, '('),
            //the name of the function
            new SourceNode(
                this.methodName.range.start.line + 1,
                this.methodName.range.start.character,
                state.pathAbsolute,
                `"${this.methodName.text}"`
            ),
            ', '
        );
        //transpile args
        //callfunc with zero args never gets called, so pass invalid as the first parameter if there are no args
        if (this.args.length === 0) {
            result.push('invalid');
        } else {
            for (let i = 0; i < this.args.length; i++) {
                //add comma between args
                if (i > 0) {
                    result.push(', ');
                }
                let arg = this.args[i];
                result.push(...arg.transpile(state));
            }
        }
        result.push(
            new SourceNode(this.closingParen.range.start.line + 1, this.closingParen.range.start.character, state.pathAbsolute, ')')
        );
        return result;
    }
<<<<<<< HEAD
    getAllExpressions(expressions: Expression[] = []): Expression[] {
        super.getAllExpressions(expressions);
        this.args.map(e => e.getAllExpressions(expressions));
        this.callee.getAllExpressions(expressions);

        return expressions;
    }
}

export class TernaryExpression extends Expression {
    constructor(
        readonly test: Expression,
        readonly consequent: Expression,
        readonly alternate: Expression
    ) {
        super();
        this.range = Range.create(
            test.range.start,
            alternate.range.end
        );
    }

    transpile(state: TranspileState) {
        let result = [];
        let testInfo = getExpressionInfo(this.test);
        let consequentInfo = getExpressionInfo(this.consequent);
        let alternateInfo = getExpressionInfo(this.alternate);

        let allExpressions = [...testInfo.expressions, ...consequentInfo.expressions, ...alternateInfo.expressions];
        let allUniqueVarNames = [...new Set([...testInfo.uniqueVarNames, ...consequentInfo.uniqueVarNames, ...alternateInfo.uniqueVarNames])];

        let mutatingExpressions = allExpressions.filter(e => e instanceof CallExpression || e instanceof CallfuncExpression || e instanceof DottedGetExpression);

        if (mutatingExpressions.length > 0) {
            //we need to do a scope-safe ternary operation
            let scope = '{';
            // eslint-disable-next-line no-return-assign
            for (let name of allUniqueVarNames) {
                scope += `\n  "${name}": ${name}`;
            }
            scope += '\n}';

            result.push(`bslib_scopeSafeTernary(`);
            result.push(...this.test.transpile(state));
            result.push(`, ${scope},`);
            result.push(...getScopedFunction(state, this.consequent, consequentInfo.uniqueVarNames));
            result.push('\n ');
            result.push(...getScopedFunction(state, this.alternate, alternateInfo.uniqueVarNames));
            result.push(') ');
        } else {
            result.push(`bslib_simpleTernary(`);
            result.push(...this.test.transpile(state));
            result.push(`, `);
            result.push(...this.consequent.transpile(state));
            result.push(`, `);
            result.push(...this.alternate.transpile(state));
            result.push(`) `);
        }
        return result;
    }
    getAllExpressions(expressions: Expression[] = []): Expression[] {
        super.getAllExpressions(expressions);
        this.test.getAllExpressions(expressions);
        this.consequent.getAllExpressions(expressions);
        this.alternate.getAllExpressions(expressions);

        return expressions;
    }
}

function getExpressionInfo(expression: Expression): {
    expressions: Expression[];
    varExpressions: Expression[];
    uniqueVarNames: string[];
} {
    const expressions = expression.getAllExpressions();
    const varExpressions = expressions.filter(e => e instanceof VariableExpression) as VariableExpression[];
    const uniqueVarNames = [...new Set(varExpressions.map(e => e.name.text))];
    return { expressions: expressions, varExpressions: varExpressions, uniqueVarNames: uniqueVarNames };
}

function getScopedFunction(state: TranspileState, alternate: Expression, scopeVarNames: string[]): Array<string | SourceNode> {
    let result = [];
    let text = 'function(scope)\n';
    for (let name of scopeVarNames) {
        text += `  ${name} = scope.${name}\n`;
    }
    result.push(text);
    result.push('  return ');
    result.push(...alternate.transpile(state));
    result.push('\nend function');
    return result;
}


export class CommentExpression extends Expression {
    constructor(
        public comments: Token[]
    ) {
        super();
        this.range = Range.create(
            this.comments[0].range.start,
            this.comments[this.comments.length - 1].range.end
        );
    }

    get text() {
        return this.comments.map(x => x.text).join('\n');
    }

    transpile(state: TranspileState): Array<SourceNode | string> {
        let result = [];
        for (let i = 0; i < this.comments.length; i++) {
            let comment = this.comments[i];
            if (i > 0) {
                result.push(state.indent());
            }
            result.push(
                new SourceNode(comment.range.start.line + 1, comment.range.start.character, state.pathAbsolute, comment.text)
            );
            //add newline for all except final comment
            if (i < this.comments.length - 1) {
                result.push('\n');
            }
        }
=======
}

/**
 * Since template strings can contain newlines, we need to concatenate multiple strings together with chr() calls.
 * This is a single expression that represents the string contatenation of all parts of a single quasi.
 */
export class TemplateStringQuasiExpression implements Expression {
    constructor(
        readonly expressions: Array<LiteralExpression | EscapedCharCodeLiteral>
    ) {
        this.range = Range.create(
            this.expressions[0].range.start,
            this.expressions[this.expressions.length - 1].range.end
        );
    }
    readonly range: Range;

    transpile(state: TranspileState, skipEmptyStrings = true) {
        let result = [];
        let plus = '';
        for (let expression of this.expressions) {
            //skip empty strings
            if (((expression as LiteralExpression)?.value as BrsString)?.value === '' && skipEmptyStrings === true) {
                continue;
            }
            result.push(
                plus,
                ...expression.transpile(state)
            );
            plus = ' + ';
        }
        return result;
    }
}


export class TemplateStringExpression implements Expression {
    constructor(
        readonly openingBacktick: Token,
        readonly quasis: TemplateStringQuasiExpression[],
        readonly expressions: Expression[],
        readonly closingBacktick: Token
    ) {
        this.range = Range.create(
            quasis[0].range.start,
            quasis[quasis.length - 1].range.end
        );
    }

    public readonly range: Range;

    transpile(state: TranspileState) {
        if (this.quasis.length === 1 && this.expressions.length === 0) {
            return this.quasis[0].transpile(state);
        }
        let result = [];
        //wrap the expression in parens to readability
        // result.push(
        //     new SourceNode(
        //         this.openingBacktick.range.start.line + 1,
        //         this.openingBacktick.range.start.character,
        //         state.pathAbsolute,
        //         '('
        //     )
        // );
        let plus = '';
        //helper function to figure out when to include the plus
        function add(...items) {
            if (items.length > 0) {
                result.push(
                    plus,
                    ...items
                );
            }
            plus = ' + ';
        }

        for (let i = 0; i < this.quasis.length; i++) {
            let quasi = this.quasis[i];
            let expression = this.expressions[i];

            add(
                ...quasi.transpile(state)
            );
            if (expression) {
                //skip the toString wrapper around certain expressions
                if (
                    expression instanceof EscapedCharCodeLiteral ||
                    (expression instanceof LiteralExpression && expression.value.kind === ValueKind.String)
                ) {
                    add(
                        ...expression.transpile(state)
                    );

                    //wrap all other expressions with a bslib_toString call to prevent runtime type mismatch errors
                } else {
                    add(
                        'bslib_toString(',
                        ...expression.transpile(state),
                        ')'
                    );
                }
            }
        }

        //wrap the expression in parens to readability
        // result.push(
        //     new SourceNode(
        //         this.openingBacktick.range.end.line + 1,
        //         this.openingBacktick.range.end.character,
        //         state.pathAbsolute,
        //         ')'
        //     )
        // );
        return result;
    }
}

export class TaggedTemplateStringExpression implements Expression {
    constructor(
        readonly tagName: Identifier,
        readonly openingBacktick: Token,
        readonly quasis: TemplateStringQuasiExpression[],
        readonly expressions: Expression[],
        readonly closingBacktick: Token
    ) {
        this.range = Range.create(
            quasis[0].range.start,
            quasis[quasis.length - 1].range.end
        );
    }

    public readonly range: Range;

    transpile(state: TranspileState) {
        let result = [];
        result.push(
            new SourceNode(
                this.tagName.range.start.line + 1,
                this.tagName.range.start.character,
                state.pathAbsolute,
                this.tagName.text
            ),
            '(['
        );

        //add quasis as the first array
        for (let i = 0; i < this.quasis.length; i++) {
            let quasi = this.quasis[i];
            //separate items with a comma
            if (i > 0) {
                result.push(
                    ', '
                );
            }
            result.push(
                ...quasi.transpile(state, false)
            );
        }
        result.push(
            '], ['
        );

        //add expressions as the second array
        for (let i = 0; i < this.expressions.length; i++) {
            let expression = this.expressions[i];
            if (i > 0) {
                result.push(
                    ', '
                );
            }
            result.push(
                ...expression.transpile(state)
            );
        }
        result.push(
            new SourceNode(
                this.closingBacktick.range.end.line + 1,
                this.closingBacktick.range.end.character,
                state.pathAbsolute,
                '])'
            )
        );
>>>>>>> 82d15dc6
        return result;
    }
}<|MERGE_RESOLUTION|>--- conflicted
+++ resolved
@@ -1,10 +1,6 @@
 import { Token, Identifier, TokenKind } from '../lexer';
 import { BrsType, ValueKind, BrsString, FunctionParameter } from '../brsTypes';
-<<<<<<< HEAD
-import { Block } from './Statement';
-=======
 import { Block, CommentStatement, FunctionStatement } from './Statement';
->>>>>>> 82d15dc6
 import { SourceNode } from 'source-map';
 import { Range } from 'vscode-languageserver';
 import util from '../util';
@@ -124,11 +120,6 @@
     public callExpressions = [] as CallExpression[];
 
     /**
-<<<<<<< HEAD
-   * The range of the function, starting at the 'f' in function or 's' in sub (or the open paren if the keyword is missing),
-   * and ending with the last n' in 'end function' or 'b' in 'end sub'
-   */
-=======
      * If this function is part of a FunctionStatement, this will be set. Otherwise this will be undefined
      */
     public functionStatement?: FunctionStatement;
@@ -142,7 +133,6 @@
      * The range of the function, starting at the 'f' in function or 's' in sub (or the open paren if the keyword is missing),
      * and ending with the last n' in 'end function' or 'b' in 'end sub'
      */
->>>>>>> 82d15dc6
     public get range() {
         return Range.create(
             (this.functionType ?? this.leftParen).range.start,
@@ -354,12 +344,9 @@
         this.range = range ?? Range.create(-1, -1, -1, -1);
     }
 
-<<<<<<< HEAD
-=======
 
     public readonly range: Range;
 
->>>>>>> 82d15dc6
     transpile(state: TranspileState) {
         let text: string;
         if (this.value.kind === ValueKind.String) {
@@ -380,14 +367,11 @@
     }
 }
 
-<<<<<<< HEAD
-export class ArrayLiteralExpression extends Expression {
-=======
 /**
  * This is a special expression only used within template strings. It exists so we can prevent producing lots of empty strings
  * during template string transpile by identifying these expressions explicitly and skipping the bslib_toString around them
  */
-export class EscapedCharCodeLiteral implements Expression {
+export class EscapedCharCodeLiteral extends Expression {
     constructor(
         readonly token: Token & { charCode: number }
     ) {
@@ -408,7 +392,6 @@
 }
 
 export class ArrayLiteralExpression implements Expression {
->>>>>>> 82d15dc6
     constructor(
         readonly elements: Array<Expression>,
         readonly open: Token,
@@ -819,7 +802,6 @@
         );
         return result;
     }
-<<<<<<< HEAD
     getAllExpressions(expressions: Expression[] = []): Expression[] {
         super.getAllExpressions(expressions);
         this.args.map(e => e.getAllExpressions(expressions));
@@ -829,130 +811,11 @@
     }
 }
 
-export class TernaryExpression extends Expression {
-    constructor(
-        readonly test: Expression,
-        readonly consequent: Expression,
-        readonly alternate: Expression
-    ) {
-        super();
-        this.range = Range.create(
-            test.range.start,
-            alternate.range.end
-        );
-    }
-
-    transpile(state: TranspileState) {
-        let result = [];
-        let testInfo = getExpressionInfo(this.test);
-        let consequentInfo = getExpressionInfo(this.consequent);
-        let alternateInfo = getExpressionInfo(this.alternate);
-
-        let allExpressions = [...testInfo.expressions, ...consequentInfo.expressions, ...alternateInfo.expressions];
-        let allUniqueVarNames = [...new Set([...testInfo.uniqueVarNames, ...consequentInfo.uniqueVarNames, ...alternateInfo.uniqueVarNames])];
-
-        let mutatingExpressions = allExpressions.filter(e => e instanceof CallExpression || e instanceof CallfuncExpression || e instanceof DottedGetExpression);
-
-        if (mutatingExpressions.length > 0) {
-            //we need to do a scope-safe ternary operation
-            let scope = '{';
-            // eslint-disable-next-line no-return-assign
-            for (let name of allUniqueVarNames) {
-                scope += `\n  "${name}": ${name}`;
-            }
-            scope += '\n}';
-
-            result.push(`bslib_scopeSafeTernary(`);
-            result.push(...this.test.transpile(state));
-            result.push(`, ${scope},`);
-            result.push(...getScopedFunction(state, this.consequent, consequentInfo.uniqueVarNames));
-            result.push('\n ');
-            result.push(...getScopedFunction(state, this.alternate, alternateInfo.uniqueVarNames));
-            result.push(') ');
-        } else {
-            result.push(`bslib_simpleTernary(`);
-            result.push(...this.test.transpile(state));
-            result.push(`, `);
-            result.push(...this.consequent.transpile(state));
-            result.push(`, `);
-            result.push(...this.alternate.transpile(state));
-            result.push(`) `);
-        }
-        return result;
-    }
-    getAllExpressions(expressions: Expression[] = []): Expression[] {
-        super.getAllExpressions(expressions);
-        this.test.getAllExpressions(expressions);
-        this.consequent.getAllExpressions(expressions);
-        this.alternate.getAllExpressions(expressions);
-
-        return expressions;
-    }
-}
-
-function getExpressionInfo(expression: Expression): {
-    expressions: Expression[];
-    varExpressions: Expression[];
-    uniqueVarNames: string[];
-} {
-    const expressions = expression.getAllExpressions();
-    const varExpressions = expressions.filter(e => e instanceof VariableExpression) as VariableExpression[];
-    const uniqueVarNames = [...new Set(varExpressions.map(e => e.name.text))];
-    return { expressions: expressions, varExpressions: varExpressions, uniqueVarNames: uniqueVarNames };
-}
-
-function getScopedFunction(state: TranspileState, alternate: Expression, scopeVarNames: string[]): Array<string | SourceNode> {
-    let result = [];
-    let text = 'function(scope)\n';
-    for (let name of scopeVarNames) {
-        text += `  ${name} = scope.${name}\n`;
-    }
-    result.push(text);
-    result.push('  return ');
-    result.push(...alternate.transpile(state));
-    result.push('\nend function');
-    return result;
-}
-
-
-export class CommentExpression extends Expression {
-    constructor(
-        public comments: Token[]
-    ) {
-        super();
-        this.range = Range.create(
-            this.comments[0].range.start,
-            this.comments[this.comments.length - 1].range.end
-        );
-    }
-
-    get text() {
-        return this.comments.map(x => x.text).join('\n');
-    }
-
-    transpile(state: TranspileState): Array<SourceNode | string> {
-        let result = [];
-        for (let i = 0; i < this.comments.length; i++) {
-            let comment = this.comments[i];
-            if (i > 0) {
-                result.push(state.indent());
-            }
-            result.push(
-                new SourceNode(comment.range.start.line + 1, comment.range.start.character, state.pathAbsolute, comment.text)
-            );
-            //add newline for all except final comment
-            if (i < this.comments.length - 1) {
-                result.push('\n');
-            }
-        }
-=======
-}
-
 /**
  * Since template strings can contain newlines, we need to concatenate multiple strings together with chr() calls.
  * This is a single expression that represents the string contatenation of all parts of a single quasi.
  */
-export class TemplateStringQuasiExpression implements Expression {
+export class TemplateStringQuasiExpression extends Expression {
     constructor(
         readonly expressions: Array<LiteralExpression | EscapedCharCodeLiteral>
     ) {
@@ -981,8 +844,7 @@
     }
 }
 
-
-export class TemplateStringExpression implements Expression {
+export class TemplateStringExpression extends Expression {
     constructor(
         readonly openingBacktick: Token,
         readonly quasis: TemplateStringQuasiExpression[],
@@ -1064,7 +926,7 @@
     }
 }
 
-export class TaggedTemplateStringExpression implements Expression {
+export class TaggedTemplateStringExpression extends Expression {
     constructor(
         readonly tagName: Identifier,
         readonly openingBacktick: Token,
@@ -1129,7 +991,126 @@
                 '])'
             )
         );
->>>>>>> 82d15dc6
         return result;
     }
+}
+
+export class TernaryExpression extends Expression {
+    constructor(
+        readonly test: Expression,
+        readonly consequent: Expression,
+        readonly alternate: Expression
+    ) {
+        super();
+        this.range = Range.create(
+            test.range.start,
+            alternate.range.end
+        );
+    }
+
+    transpile(state: TranspileState) {
+        let result = [];
+        let testInfo = getExpressionInfo(this.test);
+        let consequentInfo = getExpressionInfo(this.consequent);
+        let alternateInfo = getExpressionInfo(this.alternate);
+
+        let allExpressions = [...testInfo.expressions, ...consequentInfo.expressions, ...alternateInfo.expressions];
+        let allUniqueVarNames = [...new Set([...testInfo.uniqueVarNames, ...consequentInfo.uniqueVarNames, ...alternateInfo.uniqueVarNames])];
+
+        let mutatingExpressions = allExpressions.filter(e => e instanceof CallExpression || e instanceof CallfuncExpression || e instanceof DottedGetExpression);
+
+        if (mutatingExpressions.length > 0) {
+            //we need to do a scope-safe ternary operation
+            let scope = '{';
+            // eslint-disable-next-line no-return-assign
+            for (let name of allUniqueVarNames) {
+                scope += `\n  "${name}": ${name}`;
+            }
+            scope += '\n}';
+
+            result.push(`bslib_scopeSafeTernary(`);
+            result.push(...this.test.transpile(state));
+            result.push(`, ${scope},`);
+            result.push(...getScopedFunction(state, this.consequent, consequentInfo.uniqueVarNames));
+            result.push('\n ');
+            result.push(...getScopedFunction(state, this.alternate, alternateInfo.uniqueVarNames));
+            result.push(') ');
+        } else {
+            result.push(`bslib_simpleTernary(`);
+            result.push(...this.test.transpile(state));
+            result.push(`, `);
+            result.push(...this.consequent.transpile(state));
+            result.push(`, `);
+            result.push(...this.alternate.transpile(state));
+            result.push(`) `);
+        }
+        return result;
+    }
+    getAllExpressions(expressions: Expression[] = []): Expression[] {
+        super.getAllExpressions(expressions);
+        this.test.getAllExpressions(expressions);
+        this.consequent.getAllExpressions(expressions);
+        this.alternate.getAllExpressions(expressions);
+
+        return expressions;
+    }
+}
+
+function getExpressionInfo(expression: Expression): {
+    expressions: Expression[];
+    varExpressions: Expression[];
+    uniqueVarNames: string[];
+} {
+    const expressions = expression.getAllExpressions();
+    const varExpressions = expressions.filter(e => e instanceof VariableExpression) as VariableExpression[];
+    const uniqueVarNames = [...new Set(varExpressions.map(e => e.name.text))];
+    return { expressions: expressions, varExpressions: varExpressions, uniqueVarNames: uniqueVarNames };
+}
+
+function getScopedFunction(state: TranspileState, alternate: Expression, scopeVarNames: string[]): Array<string | SourceNode> {
+    let result = [];
+    let text = 'function(scope)\n';
+    for (let name of scopeVarNames) {
+        text += `  ${name} = scope.${name}\n`;
+    }
+    result.push(text);
+    result.push('  return ');
+    result.push(...alternate.transpile(state));
+    result.push('\nend function');
+    return result;
+}
+
+
+export class CommentExpression extends Expression {
+    constructor(
+        public comments: Token[]
+    ) {
+        super();
+        this.range = Range.create(
+            this.comments[0].range.start,
+            this.comments[this.comments.length - 1].range.end
+        );
+    }
+
+    get text() {
+        return this.comments.map(x => x.text).join('\n');
+    }
+
+    transpile(state: TranspileState): Array<SourceNode | string> {
+        let result = [];
+        for (let i = 0; i < this.comments.length; i++) {
+            let comment = this.comments[i];
+            if (i > 0) {
+                result.push(state.indent());
+            }
+            result.push(
+                new SourceNode(comment.range.start.line + 1, comment.range.start.character, state.pathAbsolute, comment.text)
+            );
+            //add newline for all except final comment
+            if (i < this.comments.length - 1) {
+                result.push('\n');
+            }
+        }
+        return result;
+    }
 }