--- conflicted
+++ resolved
@@ -2,11 +2,7 @@
 import * as sinonImport from 'sinon';
 import * as path from 'path';
 import { CompletionItemKind, Position, Range } from 'vscode-languageserver';
-<<<<<<< HEAD
 import type { Callable, CommentFlag, BsDiagnostic, VariableDeclaration } from '../interfaces';
-=======
-import type { Callable, CallableArg, CommentFlag, BsDiagnostic, VariableDeclaration } from '../interfaces';
->>>>>>> e920e8f7
 import { Program } from '../Program';
 import { BooleanType } from '../types/BooleanType';
 import { DynamicType } from '../types/DynamicType';
@@ -18,11 +14,7 @@
 import { TokenKind, Lexer, Keywords } from '../lexer';
 import { DiagnosticMessages } from '../DiagnosticMessages';
 import type { StandardizedFileEntry } from 'roku-deploy';
-<<<<<<< HEAD
-import util, { standardizePath as s } from '../util';
-=======
-import { loadPlugins, standardizePath as s } from '../util';
->>>>>>> e920e8f7
+import util, { loadPlugins, standardizePath as s } from '../util';
 import PluginInterface from '../PluginInterface';
 import { trim } from '../testHelpers.spec';
 import { ParseMode } from '../parser/Parser';
