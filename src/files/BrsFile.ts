import { SourceNode } from 'source-map';
import type { CompletionItem, Hover, Range, Position } from 'vscode-languageserver';
import { CompletionItemKind, SymbolKind, Location, SignatureInformation, ParameterInformation, DocumentSymbol, SymbolInformation } from 'vscode-languageserver';
import chalk from 'chalk';
import type { Scope } from '../Scope';
import { diagnosticCodes, DiagnosticMessages } from '../DiagnosticMessages';
import { FunctionScope } from '../FunctionScope';
import type { Callable, CallableArg, CallableParam, CommentFlag, FunctionCall, BsDiagnostic, FileReference } from '../interfaces';
import { Deferred } from '../deferred';
import type { Token } from '../lexer';
import { Lexer, TokenKind, AllowedLocalIdentifiers, Keywords } from '../lexer';
import { Parser, ParseMode } from '../parser';
import type { FunctionExpression, VariableExpression, Expression } from '../parser/Expression';
import type { ClassStatement, FunctionStatement, NamespaceStatement, ClassMethodStatement, AssignmentStatement, LibraryStatement, ImportStatement, Statement } from '../parser/Statement';
import type { Program } from '../Program';
import { DynamicType } from '../types/DynamicType';
import { FunctionType } from '../types/FunctionType';
import { VoidType } from '../types/VoidType';
import { standardizePath as s, util } from '../util';
import { TranspileState } from '../parser/TranspileState';
import { Preprocessor } from '../preprocessor/Preprocessor';
import { LogLevel } from '../Logger';
import { serializeError } from 'serialize-error';
<<<<<<< HEAD
import { isCallExpression, isClassStatement, isCommentStatement, isDottedGetExpression, isFunctionExpression, isFunctionStatement, isFunctionType, isImportStatement, isLibraryStatement, isLiteralExpression, isStringType, isVariableExpression } from '../astUtils/reflection';
import type { BscType } from '../types/BscType';
=======
import { isCallExpression, isClassMethodStatement, isClassStatement, isCommentStatement, isDottedGetExpression, isFunctionExpression, isFunctionStatement, isFunctionType, isImportStatement, isLibraryStatement, isLiteralExpression, isNamespaceStatement, isStringType, isVariableExpression, isXmlFile } from '../astUtils/reflection';
import { createVisitor, WalkMode } from '../astUtils/visitors';
import type { DependencyGraph } from '../DependencyGraph';
import * as extname from 'path-complete-extname';
>>>>>>> e920e8f7

/**
 * Holds all details about this file within the scope of the whole program
 */
export class BrsFile {
    constructor(
        public pathAbsolute: string,
        /**
         * The full pkg path to this file
         */
        public pkgPath: string,
        public program: Program
    ) {
        this.pathAbsolute = s`${this.pathAbsolute}`;
        this.pkgPath = s`${this.pkgPath}`;
        this.dependencyGraphKey = this.pkgPath.toLowerCase();

        this.extension = extname(this.pkgPath).toLowerCase();

        //all BrighterScript files need to be transpiled
        if (this.extension.endsWith('.bs')) {
            this.needsTranspiled = true;
        }
        this.isTypedef = this.extension === '.d.bs';
        if (!this.isTypedef) {
            this.typedefKey = util.getTypedefPath(this.pathAbsolute);
        }

        //global file doesn't have a program, so only resolve typedef info if we have a program
        if (this.program) {
            this.resolveTypdef();
        }
    }

    /**
     * The parseMode used for the parser for this file
     */
    public get parseMode() {
        return this.extension.endsWith('.bs') ? ParseMode.BrighterScript : ParseMode.BrightScript;
    }

    /**
     * The key used to identify this file in the dependency graph
     */
    public dependencyGraphKey: string;
    /**
     * The all-lowercase extension for this file (including the leading dot)
     */
    public extension: string;

    private parseDeferred = new Deferred();

    /**
     * Indicates that the file is completely ready for interaction
     */
    public isReady() {
        return this.parseDeferred.promise;
    }

    private diagnostics = [] as BsDiagnostic[];

    public getDiagnostics() {
        return [...this.diagnostics];
    }

    public addDiagnostics(diagnostics: BsDiagnostic[]) {
        this.diagnostics.push(...diagnostics);
    }

    public commentFlags = [] as CommentFlag[];

    public callables = [] as Callable[];

    public functionCalls = [] as FunctionCall[];

    private _functionScopes: FunctionScope[];

    public get functionScopes(): FunctionScope[] {
        if (!this._functionScopes) {
            this.createFunctionScopes();
        }
        return this._functionScopes;
    }

    /**
     * files referenced by import statements
     */
    public ownScriptImports = [] as FileReference[];

    /**
     * Does this file need to be transpiled?
     */
    public needsTranspiled = false;

    /**
     * The AST for this file
     */
    public get ast() {
        return this.parser.ast;
    }

    private documentSymbols: DocumentSymbol[];

    private workspaceSymbols: SymbolInformation[];

    /**
     * Get the token at the specified position
     * @param position
     */
    private getTokenAt(position: Position) {
        for (let token of this.parser.tokens) {
            if (util.rangeContains(token.range, position)) {
                return token;
            }
        }
    }

    public get parser() {
        if (!this._parser) {
            //remove the typedef file (if it exists)
            this.hasTypedef = false;
            this.typedefFile = undefined;

            //reset the deferred
            this.parseDeferred = new Deferred();
            //parse the file (it should parse fully since there's no linked typedef
            this.parse(this.fileContents);

            //re-link the typedef (if it exists...which it should)
            this.resolveTypdef();
        }
        return this._parser;
    }
    private _parser: Parser;

    public fileContents: string;

    /**
     * If this is a typedef file
     */
    public isTypedef: boolean;

    /**
     * The key to find the typedef file in the program's files map.
     * A falsey value means this file is ineligable for a typedef
     */
    public typedefKey?: string;

    /**
     * If the file was given type definitions during parse
     */
    public hasTypedef;

    /**
     * A reference to the typedef file (if one exists)
     */
    public typedefFile?: BrsFile;

    /**
     * An unsubscribe function for the dependencyGraph subscription
     */
    private unsubscribeFromDependencyGraph: () => void;

    /**
     * Find and set the typedef variables (if a matching typedef file exists)
     */
    private resolveTypdef() {
        this.typedefFile = this.program.getFileByPathAbsolute<BrsFile>(this.typedefKey);
        this.hasTypedef = !!this.typedefFile;
    }

    /**
     * Attach the file to the dependency graph so it can monitor changes.
     * Also notify the dependency graph of our current dependencies so other dependents can be notified.
     */
    public attachDependencyGraph(dependencyGraph: DependencyGraph) {
        if (this.unsubscribeFromDependencyGraph) {
            this.unsubscribeFromDependencyGraph();
        }

        //event that fires anytime a dependency changes
        this.unsubscribeFromDependencyGraph = this.program.dependencyGraph.onchange(this.dependencyGraphKey, () => {
            this.resolveTypdef();
        });

        const dependencies = this.ownScriptImports.filter(x => !!x.pkgPath).map(x => x.pkgPath.toLowerCase());

        //if this is a .brs file, watch for typedef changes
        if (this.extension === '.brs') {
            dependencies.push(
                util.getTypedefPath(this.pkgPath)
            );
        }
        dependencyGraph.addOrReplace(this.dependencyGraphKey, dependencies);
    }

    /**
     * Calculate the AST for this file
     * @param fileContents
     */
    public parse(fileContents: string) {
        try {
            this.fileContents = fileContents;
            if (this.parseDeferred.isCompleted) {
                throw new Error(`File was already processed. Create a new instance of BrsFile instead. ${this.pathAbsolute}`);
            }

            //if we have a typedef file, skip parsing this file
            if (this.hasTypedef) {
                this.parseDeferred.resolve();
                return;
            }

            //tokenize the input file
            let lexer = this.program.logger.time(LogLevel.debug, ['lexer.lex', chalk.green(this.pathAbsolute)], () => {
                return Lexer.scan(fileContents, {
                    includeWhitespace: false
                });
            });

            this.getIgnores(lexer.tokens);

            let preprocessor = new Preprocessor();

            //remove all code inside false-resolved conditional compilation statements.
            //TODO preprocessor should go away in favor of the AST handling this internally (because it affects transpile)
            //currently the preprocessor throws exceptions on syntax errors...so we need to catch it
            try {
                this.program.logger.time(LogLevel.debug, ['preprocessor.process', chalk.green(this.pathAbsolute)], () => {
                    preprocessor.process(lexer.tokens, this.program.getManifest());
                });
            } catch (error) {
                //if the thrown error is DIFFERENT than any errors from the preprocessor, add that error to the list as well
                if (this.diagnostics.find((x) => x === error) === undefined) {
                    this.diagnostics.push(error);
                }
            }

            //if the preprocessor generated tokens, use them.
            let tokens = preprocessor.processedTokens.length > 0 ? preprocessor.processedTokens : lexer.tokens;

            this.program.logger.time(LogLevel.debug, ['parser.parse', chalk.green(this.pathAbsolute)], () => {
                this._parser = Parser.parse(tokens, {
                    mode: this.parseMode,
                    logger: this.program.logger
                });
            });

            //absorb all lexing/preprocessing/parsing diagnostics
            this.diagnostics.push(
                ...lexer.diagnostics as BsDiagnostic[],
                ...preprocessor.diagnostics as BsDiagnostic[],
                ...this._parser.diagnostics as BsDiagnostic[]
            );

            //notify AST ready
            this.program.plugins.emit('afterFileParse', this);

            //extract all callables from this file
            this.findCallables();

            //find all places where a sub/function is being called
            this.findFunctionCalls();

            this.findAndValidateImportAndImportStatements();

            //attach this file to every diagnostic
            for (let diagnostic of this.diagnostics) {
                diagnostic.file = this;
            }
        } catch (e) {
            this._parser = new Parser();
            this.diagnostics.push({
                file: this,
                range: util.createRange(0, 0, 0, Number.MAX_VALUE),
                ...DiagnosticMessages.genericParserMessage('Critical error parsing file: ' + JSON.stringify(serializeError(e)))
            });
        }
        this.parseDeferred.resolve();
    }

    public findAndValidateImportAndImportStatements() {
        let topOfFileIncludeStatements = [] as Array<LibraryStatement | ImportStatement>;

        for (let stmt of this.ast.statements) {
            //skip comments
            if (isCommentStatement(stmt)) {
                continue;
            }
            //if we found a non-library statement, this statement is not at the top of the file
            if (isLibraryStatement(stmt) || isImportStatement(stmt)) {
                topOfFileIncludeStatements.push(stmt);
            } else {
                //break out of the loop, we found all of our library statements
                break;
            }
        }

        let statements = [
            ...this._parser.references.libraryStatements,
            ...this._parser.references.importStatements
        ];
        for (let result of statements) {
            //register import statements
            if (isImportStatement(result) && result.filePathToken) {
                this.ownScriptImports.push({
                    filePathRange: result.filePathToken.range,
                    pkgPath: util.getPkgPathFromTarget(this.pkgPath, result.filePath),
                    sourceFile: this,
                    text: result.filePathToken?.text
                });
            }

            //if this statement is not one of the top-of-file statements,
            //then add a diagnostic explaining that it is invalid
            if (!topOfFileIncludeStatements.includes(result)) {
                if (isLibraryStatement(result)) {
                    this.diagnostics.push({
                        ...DiagnosticMessages.libraryStatementMustBeDeclaredAtTopOfFile(),
                        range: result.range,
                        file: this
                    });
                } else if (isImportStatement(result)) {
                    this.diagnostics.push({
                        ...DiagnosticMessages.importStatementMustBeDeclaredAtTopOfFile(),
                        range: result.range,
                        file: this
                    });
                }
            }
        }
    }

    /**
     * Find a class by its full namespace-prefixed name.
     * Returns undefined if not found.
     * @param namespaceName - the namespace to resolve relative classes from.
     */
    public getClassByName(className: string, namespaceName?: string) {
        let scopes = this.program.getScopesForFile(this);
        let lowerClassName = className.toLowerCase();

        //if the class is namespace-prefixed, look only for this exact name
        if (className.includes('.')) {
            for (let scope of scopes) {
                let cls = scope.classLookup[lowerClassName];
                if (cls) {
                    return cls;
                }
            }

            //we have a class name without a namespace prefix.
        } else {
            let globalClass: ClassStatement;
            let namespacedClass: ClassStatement;
            for (let scope of scopes) {
                //get the global class if it exists
                let possibleGlobalClass = scope.classLookup[lowerClassName];
                if (possibleGlobalClass && !globalClass) {
                    globalClass = possibleGlobalClass;
                }
                if (namespaceName) {
                    let possibleNamespacedClass = scope.classLookup[namespaceName.toLowerCase() + '.' + lowerClassName];
                    if (possibleNamespacedClass) {
                        namespacedClass = possibleNamespacedClass;
                        break;
                    }
                }

            }

            if (namespacedClass) {
                return namespacedClass;
            } else if (globalClass) {
                return globalClass;
            }
        }
    }

    public findPropertyNameCompletions(): CompletionItem[] {
        //Build completion items from all the "properties" found in the file
        const { propertyHints } = this.parser.references;
        const results = [] as CompletionItem[];
        for (const key of Object.keys(propertyHints)) {
            results.push({
                label: propertyHints[key],
                kind: CompletionItemKind.Text
            });
        }
        return results;
    }

    private _propertyNameCompletions: CompletionItem[];

    public get propertyNameCompletions(): CompletionItem[] {
        if (!this._propertyNameCompletions) {
            this._propertyNameCompletions = this.findPropertyNameCompletions();
        }
        return this._propertyNameCompletions;
    }

    /**
     * Find all comment flags in the source code. These enable or disable diagnostic messages.
     * @param lines - the lines of the program
     */
    public getIgnores(tokens: Token[]) {
        //TODO use the comment statements found in the AST for this instead of text search
        let allCodesExcept1014 = diagnosticCodes.filter((x) => x !== DiagnosticMessages.unknownDiagnosticCode(0).code);
        this.commentFlags = [];
        for (let token of tokens) {
            let tokenized = util.tokenizeBsDisableComment(token);
            if (!tokenized) {
                continue;
            }

            let affectedRange: Range;
            if (tokenized.disableType === 'line') {
                affectedRange = util.createRange(token.range.start.line, 0, token.range.start.line, token.range.start.character);
            } else if (tokenized.disableType === 'next-line') {
                affectedRange = util.createRange(token.range.start.line + 1, 0, token.range.start.line + 1, Number.MAX_SAFE_INTEGER);
            }

            let commentFlag: CommentFlag;

            //statement to disable EVERYTHING
            if (tokenized.codes.length === 0) {
                commentFlag = {
                    file: this,
                    //null means all codes
                    codes: null,
                    range: token.range,
                    affectedRange: affectedRange
                };

                //disable specific diagnostic codes
            } else {
                let codes = [] as number[];
                for (let codeToken of tokenized.codes) {
                    let codeInt = parseInt(codeToken.code);
                    //add a warning for unknown codes
                    if (diagnosticCodes.includes(codeInt)) {
                        codes.push(codeInt);
                    } else {
                        this.diagnostics.push({
                            ...DiagnosticMessages.unknownDiagnosticCode(codeInt),
                            file: this,
                            range: codeToken.range
                        });
                    }
                }
                if (codes.length > 0) {
                    commentFlag = {
                        file: this,
                        codes: codes,
                        range: token.range,
                        affectedRange: affectedRange
                    };
                }
            }

            if (commentFlag) {
                this.commentFlags.push(commentFlag);

                //add an ignore for everything in this comment except for Unknown_diagnostic_code_1014
                this.commentFlags.push({
                    affectedRange: commentFlag.range,
                    range: commentFlag.range,
                    codes: allCodesExcept1014,
                    file: this
                });
            }
        }
    }

    public scopesByFunc = new Map<FunctionExpression, FunctionScope>();

    /**
     * Create a scope for every function in this file
     */
    private createFunctionScopes() {
        //find every function
        let functions = this.parser.references.functionExpressions;

        //create a functionScope for every function
        this._functionScopes = [];

        for (let func of functions) {
            let scope = new FunctionScope(func);

            //find parent function, and add this scope to it if found
            {
                let parentScope = this.scopesByFunc.get(func.parentFunction);

                //add this child scope to its parent
                if (parentScope) {
                    parentScope.childrenScopes.push(scope);
                }
                //store the parent scope for this scope
                scope.parentScope = parentScope;
            }

            //add every parameter
            for (let param of func.parameters) {
                scope.variableDeclarations.push({
                    nameRange: param.name.range,
                    lineIndex: param.name.range.start.line,
                    name: param.name.text,
                    type: param.type
                });
            }

            this.scopesByFunc.set(func, scope);

            //find every statement in the scope
            this._functionScopes.push(scope);
        }

        //find every variable assignment in the whole file
        let assignmentStatements = this.parser.references.assignmentStatements;

        for (let statement of assignmentStatements) {

            //find this statement's function scope
            let scope = this.scopesByFunc.get(statement.containingFunction);

            //skip variable declarations that are outside of any scope
            if (scope) {
                scope.variableDeclarations.push({
                    nameRange: statement.name.range,
                    lineIndex: statement.name.range.start.line,
                    name: statement.name.text,
                    type: this.getBscTypeFromAssignment(statement, scope)
                });
            }
        }
    }

    private getBscTypeFromAssignment(assignment: AssignmentStatement, scope: FunctionScope): BscType {
        try {
            //function
            if (isFunctionExpression(assignment.value)) {
                let functionType = new FunctionType(assignment.value.returnType);
                functionType.isSub = assignment.value.functionType.text === 'sub';
                if (functionType.isSub) {
                    functionType.returnType = new VoidType();
                }

                functionType.setName(assignment.name.text);
                for (let param of assignment.value.parameters) {
                    let isRequired = !param.defaultValue;
                    //TODO compute optional parameters
                    functionType.addParameter(param.name.text, param.type, isRequired);
                }
                return functionType;

                //literal
            } else if (isLiteralExpression(assignment.value)) {
                return assignment.value.type;

                //function call
            } else if (isCallExpression(assignment.value)) {
                let calleeName = (assignment.value.callee as any).name.text;
                if (calleeName) {
                    let func = this.getCallableByName(calleeName);
                    if (func) {
                        return func.type.returnType;
                    }
                }
            } else if (isVariableExpression(assignment.value)) {
                let variableName = assignment.value.name.text;
                let variable = scope.getVariableByName(variableName);
                return variable.type;
            }
        } catch (e) {
            //do nothing. Just return dynamic
        }
        //fallback to dynamic
        return new DynamicType();
    }

    private getCallableByName(name: string) {
        name = name ? name.toLowerCase() : undefined;
        if (!name) {
            return;
        }
        for (let func of this.callables) {
            if (func.name.toLowerCase() === name) {
                return func;
            }
        }
    }

    private findCallables() {
        for (let statement of this.parser.references.functionStatements ?? []) {

            let functionType = new FunctionType(statement.func.returnType);
            functionType.setName(statement.name.text);
            functionType.isSub = statement.func.functionType.text.toLowerCase() === 'sub';
            if (functionType.isSub) {
                functionType.returnType = new VoidType();
            }

            //extract the parameters
            let params = [] as CallableParam[];
            for (let param of statement.func.parameters) {
                let callableParam = {
                    name: param.name.text,
                    type: param.type,
                    isOptional: !!param.defaultValue,
                    isRestArgument: false
                };
                params.push(callableParam);
                let isRequired = !param.defaultValue;
                functionType.addParameter(callableParam.name, callableParam.type, isRequired);
            }

            this.callables.push({
                isSub: statement.func.functionType.text.toLowerCase() === 'sub',
                name: statement.name.text,
                nameRange: statement.name.range,
                file: this,
                params: params,
                range: statement.func.range,
                type: functionType,
                getName: statement.getName.bind(statement),
                hasNamespace: !!statement.namespaceName,
                functionStatement: statement
            });
        }
    }

    private findFunctionCalls() {
        this.functionCalls = [];
        //for every function in the file
        for (let func of this._parser.references.functionExpressions) {
            //for all function calls in this function
            for (let expression of func.callExpressions) {

                if (
                    //filter out dotted function invocations (i.e. object.doSomething()) (not currently supported. TODO support it)
                    (expression.callee as any).obj ||
                    //filter out method calls on method calls for now (i.e. getSomething().getSomethingElse())
                    (expression.callee as any).callee
                ) {
                    continue;
                }
                let functionName = (expression.callee as any).name.text;

                //callee is the name of the function being called
                let callee = expression.callee as VariableExpression;

                let columnIndexBegin = callee.range.start.character;
                let columnIndexEnd = callee.range.end.character;

                let args = [] as CallableArg[];
                //TODO convert if stmts to use instanceof instead
                for (let arg of expression.args as any) {

                    //is a literal parameter value
                    if (isLiteralExpression(arg)) {
                        args.push({
                            range: arg.range,
                            type: arg.type,
                            text: arg.token.text
                        });

                        //is variable being passed into argument
                    } else if (arg.name) {
                        args.push({
                            range: arg.range,
                            //TODO - look up the data type of the actual variable
                            type: new DynamicType(),
                            text: arg.name.text
                        });

                    } else if (arg.value) {
                        let text = '';
                        /* istanbul ignore next: TODO figure out why value is undefined sometimes */
                        if (arg.value.value) {
                            text = arg.value.value.toString();
                        }
                        let callableArg = {
                            range: arg.range,
                            //TODO not sure what to do here
                            type: new DynamicType(), // util.valueKindToBrsType(arg.value.kind),
                            text: text
                        };
                        //wrap the value in quotes because that's how it appears in the code
                        if (isStringType(callableArg.type)) {
                            callableArg.text = '"' + callableArg.text + '"';
                        }
                        args.push(callableArg);

                    } else {
                        args.push({
                            range: arg.range,
                            type: new DynamicType(),
                            //TODO get text from other types of args
                            text: ''
                        });
                    }
                }
                let functionCall: FunctionCall = {
                    range: util.createRangeFromPositions(expression.range.start, expression.closingParen.range.end),
                    functionScope: this.getFunctionScopeAtPosition(callee.range.start),
                    file: this,
                    name: functionName,
                    nameRange: util.createRange(callee.range.start.line, columnIndexBegin, callee.range.start.line, columnIndexEnd),
                    //TODO keep track of parameters
                    args: args
                };
                this.functionCalls.push(functionCall);
            }
        }
    }

    /**
     * Find the function scope at the given position.
     * @param position
     * @param functionScopes
     */
    public getFunctionScopeAtPosition(position: Position, functionScopes?: FunctionScope[]): FunctionScope {
        if (!functionScopes) {
            functionScopes = this.functionScopes;
        }
        for (let scope of functionScopes) {
            if (util.rangeContains(scope.range, position)) {
                //see if any of that scope's children match the position also, and give them priority
                let childScope = this.getFunctionScopeAtPosition(position, scope.childrenScopes);
                if (childScope) {
                    return childScope;
                } else {
                    return scope;
                }
            }
        }
    }

    /**
     * Get completions available at the given cursor. This aggregates all values from this file and the current scope.
     */
    public async getCompletions(position: Position, scope?: Scope): Promise<CompletionItem[]> {
        let result = [] as CompletionItem[];
        let parseMode = this.getParseMode();

        //wait for the file to finish processing
        await this.isReady();
        //a map of lower-case names of all added options
        let names = {} as Record<string, boolean>;

        //handle script import completions
        let scriptImport = util.getScriptImportAtPosition(this.ownScriptImports, position);
        if (scriptImport) {
            return this.program.getScriptImportCompletions(this.pkgPath, scriptImport);
        }

        //if cursor is within a comment, disable completions
        let currentToken = this.getTokenAt(position);
        if (currentToken && currentToken.kind === TokenKind.Comment) {
            return [];
        }

        //determine if cursor is inside a function
        let functionScope = this.getFunctionScopeAtPosition(position);
        if (!functionScope) {
            //we aren't in any function scope, so return the keyword completions
            return KeywordCompletions;
        }

        //is next to a period (or an identifier that is next to a period). include the property names
        if (this.isPositionNextToDot(position)) {
            let namespaceCompletions = this.getNamespaceCompletions(currentToken, parseMode, scope);
            //if the text to the left of the dot is a part of a known namespace, complete with additional namespace information
            if (namespaceCompletions.length > 0) {
                result.push(...namespaceCompletions);
            } else {
                result.push(...scope.getPropertyNameCompletions());
            }

        } else {
            //include the global callables
            result.push(...scope.getCallablesAsCompletions(parseMode));

            //add `m` because that's always valid within a function
            result.push({
                label: 'm',
                kind: CompletionItemKind.Variable
            });
            names.m = true;

            result.push(...KeywordCompletions);

            //include local variables
            let variables = functionScope.variableDeclarations;

            for (let variable of variables) {
                //skip duplicate variable names
                if (names[variable.name.toLowerCase()]) {
                    continue;
                }
                names[variable.name.toLowerCase()] = true;
                result.push({
                    label: variable.name,
                    kind: isFunctionType(variable.type) ? CompletionItemKind.Function : CompletionItemKind.Variable
                });
            }

            if (parseMode === ParseMode.BrighterScript) {
                //include the first part of namespaces
                let namespaces = scope.getNamespaceStatements();
                for (let stmt of namespaces) {
                    let firstPart = stmt.nameExpression.getNameParts().shift();
                    //skip duplicate namespace names
                    if (names[firstPart.toLowerCase()]) {
                        continue;
                    }
                    names[firstPart.toLowerCase()] = true;
                    result.push({
                        label: firstPart,
                        kind: CompletionItemKind.Module
                    });
                }
            }
        }
        return result;
    }

    private getNamespaceCompletions(currentToken: Token, parseMode: ParseMode, scope: Scope) {
        //BrightScript does not support namespaces, so return an empty list in that case
        if (parseMode === ParseMode.BrightScript) {
            return [];
        }

        let completionName = this.getPartialVariableName(currentToken);
        //remove any trailing identifer and then any trailing dot, to give us the
        //name of its immediate parent namespace
        let closestParentNamespaceName = completionName.replace(/\.([a-z0-9_]*)?$/gi, '');

        let namespaceLookup = scope.namespaceLookup;
        let result = [] as CompletionItem[];
        for (let key in namespaceLookup) {
            let namespace = namespaceLookup[key.toLowerCase()];
            //completionName = "NameA."
            //completionName = "NameA.Na
            //NameA
            //NameA.NameB
            //NameA.NameB.NameC
            if (namespace.fullName.toLowerCase() === closestParentNamespaceName.toLowerCase()) {
                //add all of this namespace's immediate child namespaces
                for (let childKey in namespace.namespaces) {
                    result.push({
                        label: namespace.namespaces[childKey].lastPartName,
                        kind: CompletionItemKind.Module
                    });
                }

                //add function and class statement completions
                for (let stmt of namespace.statements) {
                    if (isClassStatement(stmt)) {
                        result.push({
                            label: stmt.name.text,
                            kind: CompletionItemKind.Class
                        });
                    } else if (isFunctionStatement(stmt)) {
                        result.push({
                            label: stmt.name.text,
                            kind: CompletionItemKind.Function
                        });
                    }

                }

            }
        }

        return result;
    }
    /**
     * Given a current token, walk
     */
    private getPartialVariableName(currentToken: Token) {
        let identifierAndDotKinds = [TokenKind.Identifier, ...AllowedLocalIdentifiers, TokenKind.Dot];

        //consume tokens backwards until we find something other than a dot or an identifier
        let tokens = [];
        const parser = this.parser;
        for (let i = parser.tokens.indexOf(currentToken); i >= 0; i--) {
            currentToken = parser.tokens[i];
            if (identifierAndDotKinds.includes(currentToken.kind)) {
                tokens.unshift(currentToken.text);
            } else {
                break;
            }
        }

        //if we found name and dot tokens, join them together to make the namespace name
        if (tokens.length > 0) {
            return tokens.join('');
        } else {
            return undefined;
        }
    }

    /**
     * Determine if this file is a brighterscript file
     */
    public getParseMode() {
        return this.pathAbsolute.toLowerCase().endsWith('.bs') ? ParseMode.BrighterScript : ParseMode.BrightScript;
    }

    private isPositionNextToDot(position: Position) {
        let closestToken = this.getClosestToken(position);
        let previousToken = this.getPreviousToken(closestToken);
        //next to a dot
        if (closestToken.kind === TokenKind.Dot) {
            return true;
        } else if (closestToken.kind === TokenKind.Newline || previousToken.kind === TokenKind.Newline) {
            return false;
            //next to an identifier, which is next to a dot
        } else if (closestToken.kind === TokenKind.Identifier && previousToken.kind === TokenKind.Dot) {
            return true;
        } else {
            return false;
        }
    }

    public getPreviousToken(token: Token) {
        const parser = this.parser;
        let idx = parser.tokens.indexOf(token);
        return parser.tokens[idx - 1];
    }

    /**
     * Find the first scope that has a namespace with this name.
     * Returns false if no namespace was found with that name
     */
    public calleeStartsWithNamespace(callee: Expression) {
        let left = callee as any;
        while (isDottedGetExpression(left)) {
            left = left.obj;
        }

        if (isVariableExpression(left)) {
            let lowerName = left.name.text.toLowerCase();
            //find the first scope that contains this namespace
            let scopes = this.program.getScopesForFile(this);
            for (let scope of scopes) {
                if (scope.namespaceLookup[lowerName]) {
                    return true;
                }
            }
        }
        return false;
    }

    /**
     * Determine if the callee (i.e. function name) is a known function declared on the given namespace.
     */
    public calleeIsKnownNamespaceFunction(callee: Expression, namespaceName: string) {
        //if we have a variable and a namespace
        if (isVariableExpression(callee) && namespaceName) {
            let lowerCalleeName = callee.name.text.toLowerCase();
            let scopes = this.program.getScopesForFile(this);
            for (let scope of scopes) {
                let namespace = scope.namespaceLookup[namespaceName.toLowerCase()];
                if (namespace.functionStatements[lowerCalleeName]) {
                    return true;
                }
            }
        }
        return false;
    }

    /**
     * Get the token closest to the position. if no token is found, the previous token is returned
     * @param position
     * @param tokens
     */
    public getClosestToken(position: Position) {
        let tokens = this.parser.tokens;
        for (let i = 0; i < tokens.length; i++) {
            let token = tokens[i];
            if (util.rangeContains(token.range, position)) {
                return token;
            }
            //if the position less than this token range, then this position touches no token,
            if (util.positionIsGreaterThanRange(position, token.range) === false) {
                let t = tokens[i - 1];
                //return the token or the first token
                return t ? t : tokens[0];
            }
        }
        //return the last token
        return tokens[tokens.length - 1];
    }

    /**
     * Builds a list of document symbols for this file. Used by LanguageServer's onDocumentSymbol functionality
     */
    public async getDocumentSymbols() {
        if (this.documentSymbols) {
            return this.documentSymbols;
        }

        let symbols = [] as DocumentSymbol[];
        await this.isReady();

        for (const statement of this.ast.statements) {
            const symbol = this.getDocumentSymbol(statement);
            if (symbol) {
                symbols.push(symbol);
            }
        }
        this.documentSymbols = symbols;
        return symbols;
    }

    /**
     * Builds a list of workspace symbols for this file. Used by LanguageServer's onWorkspaceSymbol functionality
     */
    public async getWorkspaceSymbols() {
        if (this.workspaceSymbols) {
            return this.workspaceSymbols;
        }

        let symbols = [] as SymbolInformation[];
        await this.isReady();

        for (const statement of this.ast.statements) {
            for (const symbol of this.generateWorkspaceSymbols(statement)) {
                symbols.push(symbol);
            }
        }
        this.workspaceSymbols = symbols;
        return symbols;
    }

    /**
     * Builds a single DocumentSymbol object for use by LanguageServer's onDocumentSymbol functionality
     */
    private getDocumentSymbol(statement: Statement) {
        let symbolKind: SymbolKind;
        const children = [] as DocumentSymbol[];

        if (isFunctionStatement(statement)) {
            symbolKind = SymbolKind.Function;
        } else if (isClassMethodStatement(statement)) {
            symbolKind = SymbolKind.Method;
        } else if (isNamespaceStatement(statement)) {
            symbolKind = SymbolKind.Namespace;
            for (const childStatement of statement.body.statements) {
                const symbol = this.getDocumentSymbol(childStatement);
                if (symbol) {
                    children.push(symbol);
                }
            }
        } else if (isClassStatement(statement)) {
            symbolKind = SymbolKind.Class;
            for (const childStatement of statement.body) {
                const symbol = this.getDocumentSymbol(childStatement);
                if (symbol) {
                    children.push(symbol);
                }
            }
        } else {
            return;
        }

        const name = statement.getName(ParseMode.BrighterScript);
        return DocumentSymbol.create(name, '', symbolKind, statement.range, statement.range, children);
    }

    /**
     * Builds a single SymbolInformation object for use by LanguageServer's onWorkspaceSymbol functionality
     */
    private generateWorkspaceSymbols(statement: Statement, containerStatement?: ClassStatement | NamespaceStatement) {
        let symbolKind: SymbolKind;
        const symbols = [];

        if (isFunctionStatement(statement)) {
            symbolKind = SymbolKind.Function;
        } else if (isClassMethodStatement(statement)) {
            symbolKind = SymbolKind.Method;
        } else if (isNamespaceStatement(statement)) {
            symbolKind = SymbolKind.Namespace;

            for (const childStatement of statement.body.statements) {
                for (const symbol of this.generateWorkspaceSymbols(childStatement, statement)) {
                    symbols.push(symbol);
                }
            }
        } else if (isClassStatement(statement)) {
            symbolKind = SymbolKind.Class;

            for (const childStatement of statement.body) {
                for (const symbol of this.generateWorkspaceSymbols(childStatement, statement)) {
                    symbols.push(symbol);
                }
            }
        } else {
            return symbols;
        }

        const name = statement.getName(ParseMode.BrighterScript);
        const uri = util.pathToUri(this.pathAbsolute);
        const symbol = SymbolInformation.create(name, symbolKind, statement.range, uri, containerStatement?.getName(ParseMode.BrighterScript));
        symbols.push(symbol);
        return symbols;
    }

    /**
     * Given a position in a file, if the position is sitting on some type of identifier,
     * go to the definition of that identifier (where this thing was first defined)
     */
    public async getDefinition(position: Position) {
        await this.isReady();

        let results: Location[] = [];

        //get the token at the position
        const token = this.getTokenAt(position);

        // While certain other tokens are allowed as local variables (AllowedLocalIdentifiers: https://github.com/rokucommunity/brighterscript/blob/master/src/lexer/TokenKind.ts#L418), these are converted by the parser to TokenKind.Identifier by the time we retrieve the token using getTokenAt
        let definitionTokenTypes = [
            TokenKind.Identifier,
            TokenKind.StringLiteral
        ];

        //throw out invalid tokens and the wrong kind of tokens
        if (!token || !definitionTokenTypes.includes(token.kind)) {
            return results;
        }

        let textToSearchFor = token.text.toLowerCase();

        if (token.kind === TokenKind.StringLiteral) {
            // We need to strip off the quotes but only if present
            const startIndex = textToSearchFor.startsWith('"') ? 1 : 0;

            let endIndex = textToSearchFor.length;
            if (textToSearchFor.endsWith('"')) {
                endIndex--;
            }
            textToSearchFor = textToSearchFor.substring(startIndex, endIndex);
        }

        //look through local variables first, get the function scope for this position (if it exists)
        const functionScope = this.getFunctionScopeAtPosition(position);
        if (functionScope) {
            //find any variable with this name
            for (const varDeclaration of functionScope.variableDeclarations) {
                //we found a variable declaration with this token text!
                if (varDeclaration.name.toLowerCase() === textToSearchFor) {
                    const uri = util.pathToUri(this.pathAbsolute);
                    results.push(Location.create(uri, varDeclaration.nameRange));
                }
            }
        }

        const filesSearched = {};
        //look through all files in scope for matches
        for (const scope of this.program.getScopesForFile(this)) {
            for (const file of scope.getFiles()) {
                if (isXmlFile(file) || filesSearched[file.pathAbsolute]) {
                    continue;
                }
                filesSearched[file.pathAbsolute] = true;

                const statementHandler = (statement: FunctionStatement | ClassMethodStatement) => {
                    if (statement.getName(this.getParseMode()).toLowerCase() === textToSearchFor) {
                        const uri = util.pathToUri(file.pathAbsolute);
                        results.push(Location.create(uri, statement.range));
                    }
                };

                file.parser.ast.walk(createVisitor({
                    FunctionStatement: statementHandler,
                    ClassMethodStatement: statementHandler
                }), {
                    walkMode: WalkMode.visitStatements
                });
            }
        }
        return results;
    }

    public async getHover(position: Position): Promise<Hover> {
        await this.isReady();
        //get the token at the position
        let token = this.getTokenAt(position);

        let hoverTokenTypes = [
            TokenKind.Identifier,
            TokenKind.Function,
            TokenKind.EndFunction,
            TokenKind.Sub,
            TokenKind.EndSub
        ];

        //throw out invalid tokens and the wrong kind of tokens
        if (!token || !hoverTokenTypes.includes(token.kind)) {
            return null;
        }

        let lowerTokenText = token.text.toLowerCase();

        //look through local variables first
        {
            //get the function scope for this position (if exists)
            let functionScope = this.getFunctionScopeAtPosition(position);
            if (functionScope) {
                //find any variable with this name
                for (let varDeclaration of functionScope.variableDeclarations) {
                    //we found a variable declaration with this token text!
                    if (varDeclaration.name.toLowerCase() === lowerTokenText) {
                        let typeText: string;
                        if (isFunctionType(varDeclaration.type)) {
                            typeText = varDeclaration.type.toString();
                        } else {
                            typeText = `${varDeclaration.name} as ${varDeclaration.type.toString()}`;
                        }
                        return {
                            range: token.range,
                            //append the variable name to the front for scope
                            contents: typeText
                        };
                    }
                }
            }
        }

        //look through all callables in relevant scopes
        {
            let scopes = this.program.getScopesForFile(this);
            for (let scope of scopes) {
                let callable = scope.getCallableByName(lowerTokenText);
                if (callable) {
                    return {
                        range: token.range,
                        contents: callable.type.toString()
                    };
                }
            }
        }
    }

    public getSignatureHelp(statement: FunctionStatement | ClassMethodStatement) {
        const func = statement.func;
        const funcStartPosition = func.range.start;

        // Get function comments in reverse order
        let currentToken = this.getTokenAt(funcStartPosition);
        let functionComments = [] as string[];
        while (true) {
            currentToken = this.getPreviousToken(currentToken);
            if (!currentToken) {
                break;
            }
            if (currentToken.range.start.line + 1 < funcStartPosition.line) {
                if (functionComments.length === 0) {
                    break;
                }
            }

            const kind = currentToken.kind;
            if (kind === TokenKind.Comment) {
                // Strip off common leading characters to make it easier to read
                const commentText = currentToken.text.replace(/^[' *\/]+/, '');
                functionComments.unshift(commentText);
            } else if (kind === TokenKind.Newline) {
                if (functionComments.length === 0) {
                    continue;
                }
                // if we already had a new line as the last token then exit out
                if (functionComments[0] === currentToken.text) {
                    break;
                }
                functionComments.unshift(currentToken.text);
            } else {
                break;
            }
        }
        const documentation = functionComments.join('').trim();

        const lines = util.splitIntoLines(this.fileContents);

        const params = [] as ParameterInformation[];
        for (const param of func.parameters) {
            params.push(ParameterInformation.create(param.name.text));
        }

        const label = util.getTextForRange(lines, util.createRangeFromPositions(func.functionType.range.start, func.body.range.start)).trim();
        const signature = SignatureInformation.create(label, documentation, ...params);
        return signature;
    }

    public async getReferences(position: Position) {
        await this.isReady();

        const callSiteToken = this.getTokenAt(position);

        let locations = [] as Location[];

        const searchFor = callSiteToken.text.toLowerCase();

        const scopes = this.program.getScopesForFile(this);

        for (const scope of scopes) {
            for (const file of scope.getFiles()) {
                if (isXmlFile(file)) {
                    continue;
                }

                file.ast.walk(createVisitor({
                    VariableExpression: (e) => {
                        if (e.name.text.toLowerCase() === searchFor) {
                            locations.push(Location.create(util.pathToUri(file.pathAbsolute), e.range));
                        }
                    }
                }),
                {
                    walkMode: WalkMode.visitExpressionsRecursive
                });
            }
        }
        return locations;
    }

    /**
     * Convert the brightscript/brighterscript source code into valid brightscript
     */
    public transpile() {
        const state = new TranspileState(this);
        if (this.needsTranspiled) {
            let programNode = new SourceNode(null, null, this.pathAbsolute, this.ast.transpile(state));
            let result = programNode.toStringWithSourceMap({
                file: this.pathAbsolute
            });
            return result;
        } else {
            //create a source map from the original source code
            let chunks = [] as (SourceNode | string)[];
            let lines = util.splitIntoLines(this.fileContents);
            for (let lineIndex = 0; lineIndex < lines.length; lineIndex++) {
                let line = lines[lineIndex];
                chunks.push(
                    lineIndex > 0 ? '\n' : '',
                    new SourceNode(lineIndex + 1, 0, state.pathAbsolute, line)
                );
            }
            return new SourceNode(null, null, state.pathAbsolute, chunks).toStringWithSourceMap();
        }
    }

    public getTypedef() {
        const state = new TranspileState(this);
        const programNode = new SourceNode(null, null, this.pathAbsolute, this.ast.getTypedef(state));
        return programNode.toString();
    }

    public dispose() {
        this._parser?.dispose();
    }
}

/**
 * List of completions for all valid keywords/reserved words.
 * Build this list once because it won't change for the lifetime of this process
 */
export const KeywordCompletions = Object.keys(Keywords)
    //remove any keywords with whitespace
    .filter(x => !x.includes(' '))
    //create completions
    .map(x => {
        return {
            label: x,
            kind: CompletionItemKind.Keyword
        } as CompletionItem;
    });<|MERGE_RESOLUTION|>--- conflicted
+++ resolved
@@ -21,15 +21,11 @@
 import { Preprocessor } from '../preprocessor/Preprocessor';
 import { LogLevel } from '../Logger';
 import { serializeError } from 'serialize-error';
-<<<<<<< HEAD
-import { isCallExpression, isClassStatement, isCommentStatement, isDottedGetExpression, isFunctionExpression, isFunctionStatement, isFunctionType, isImportStatement, isLibraryStatement, isLiteralExpression, isStringType, isVariableExpression } from '../astUtils/reflection';
+import { isCallExpression, isClassMethodStatement, isClassStatement, isCommentStatement, isDottedGetExpression, isFunctionExpression, isFunctionStatement, isFunctionType, isImportStatement, isLibraryStatement, isLiteralExpression, isNamespaceStatement, isStringType, isVariableExpression, isXmlFile } from '../astUtils/reflection';
 import type { BscType } from '../types/BscType';
-=======
-import { isCallExpression, isClassMethodStatement, isClassStatement, isCommentStatement, isDottedGetExpression, isFunctionExpression, isFunctionStatement, isFunctionType, isImportStatement, isLibraryStatement, isLiteralExpression, isNamespaceStatement, isStringType, isVariableExpression, isXmlFile } from '../astUtils/reflection';
 import { createVisitor, WalkMode } from '../astUtils/visitors';
 import type { DependencyGraph } from '../DependencyGraph';
 import * as extname from 'path-complete-extname';
->>>>>>> e920e8f7
 
 /**
  * Holds all details about this file within the scope of the whole program
@@ -1349,8 +1345,7 @@
                             locations.push(Location.create(util.pathToUri(file.pathAbsolute), e.range));
                         }
                     }
-                }),
-                {
+                }), {
                     walkMode: WalkMode.visitExpressionsRecursive
                 });
             }
@@ -1386,7 +1381,8 @@
 
     public getTypedef() {
         const state = new TranspileState(this);
-        const programNode = new SourceNode(null, null, this.pathAbsolute, this.ast.getTypedef(state));
+        const typedef = this.ast.getTypedef(state);
+        const programNode = new SourceNode(null, null, this.pathAbsolute, typedef);
         return programNode.toString();
     }
 
