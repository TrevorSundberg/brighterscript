# Changelog
All notable changes to this project will be documented in this file.

The format is based on [Keep a Changelog](https://keepachangelog.com/en/1.0.0/),
and this project adheres to [Semantic Versioning](https://semver.org/spec/v2.0.0.html).



<<<<<<< HEAD
## [0.2.1] - 2019-09-23
### Changed
 - the text for diagnostic 1010 to say "override" instead of "shadows"

=======
## [0.2.1] - 2019-09-24
### Fixed
 - crash when parsing the workspace path to read the config on startup.
 - auto complete options not always returning results when it should.
>>>>>>> 397bbe30


## [0.2.0] - 2019-09-20
### Added
 - bsconfig.json validation
 - slightly smarter intellisense that knows when you're trying to complete an object property.
 - diagnostic for depricated brsconfig.json
 - basic transpile support including sourcemaps. Most lines also support transpiling including comments, but there may still be bugs
 - parser now includes all comments as tokens in the AST.

### Fixed
 - bugs in the languageserver intellisense
 - parser bug that would fail when a line ended with a period
 - prevent intellisense when typing inside a comment
 - Bug during file creation that wouldn't recognize the file


## 0.1.0 - 2019-08-10
### Changed
 - Cloned from [brightscript-language](https://github.com/twitchbronbron/brightscript-language)



[0.2.1]:  https://github.com/rokucommunity/brighterscript/compare/v0.2.0...v0.2.1
[0.2.0]:  https://github.com/rokucommunity/brighterscript/compare/v0.1.0...v0.2.0
[0.1.0]:  https://github.com/rokucommunity/brighterscript/compare/v0.1.0...v0.1.0<|MERGE_RESOLUTION|>--- conflicted
+++ resolved
@@ -6,17 +6,14 @@
 
 
 
-<<<<<<< HEAD
-## [0.2.1] - 2019-09-23
+## [0.2.1] - 2019-09-24
 ### Changed
  - the text for diagnostic 1010 to say "override" instead of "shadows"
 
-=======
-## [0.2.1] - 2019-09-24
 ### Fixed
  - crash when parsing the workspace path to read the config on startup.
  - auto complete options not always returning results when it should.
->>>>>>> 397bbe30
+
 
 
 ## [0.2.0] - 2019-09-20
